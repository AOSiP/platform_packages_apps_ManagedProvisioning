--- conflicted
+++ resolved
@@ -50,10 +50,8 @@
                     .shouldDeleteNonRequiredApps(context, UserHandle.USER_OWNER)) {
 
             // Delete new apps.
-<<<<<<< HEAD
             new DeleteNonRequiredAppsTask(context, dpm.getDeviceOwner(),
-                    R.array.required_apps_managed_device,
-                    R.array.vendor_required_apps_managed_device,
+                    DeleteNonRequiredAppsTask.DEVICE_OWNER,
                     false /* not creating new profile */,
                     UserHandle.USER_OWNER,
                     false /* delete non-required system apps */,
@@ -68,14 +66,6 @@
                                     + "apps that need to be deleted");
                         }
                     }).run();
-=======
-                deleteNonRequiredApps(context, dpm.getDeviceOwner(), UserHandle.USER_OWNER,
-                        R.array.required_apps_managed_device,
-                        R.array.vendor_required_apps_managed_device,
-                        R.array.disallowed_apps_managed_device,
-                        R.array.vendor_disallowed_apps_managed_device,
-                        false /* Do not disable INSTALL_SHORTCUT listeners */);
->>>>>>> 74ee0384
         }
 
         // Check for managed profiles.
@@ -115,9 +105,7 @@
 
             deleteNonRequiredAppsTask = new DeleteNonRequiredAppsTask(context,
                     profileOwner.getPackageName(),
-                    R.array.required_apps_managed_profile,
-                    R.array.vendor_required_apps_managed_profile,
-<<<<<<< HEAD
+                    DeleteNonRequiredAppsTask.PROFILE_OWNER,
                     false /* not creating new profile */,
                     userInfo.id,
                     false /* delete non-required system apps */,
@@ -137,33 +125,5 @@
 
             deleteNonRequiredAppsTask.run();
         }
-=======
-                    R.array.disallowed_apps_managed_profile,
-                    R.array.vendor_disallowed_apps_managed_profile,
-                    true /* Disable INSTALL_SHORTCUT listeners */);
-        }
-    }
-
-    private void deleteNonRequiredApps(Context context, String mdmPackageName, int userId,
-            int requiredAppsList, int vendorRequiredAppsList, int disallowedAppsList,
-            int vendorDisallowedAppsList, boolean disableInstallShortcutListeners) {
-        new DeleteNonRequiredAppsTask(context, mdmPackageName, userId,
-                requiredAppsList, vendorRequiredAppsList,
-                disallowedAppsList, vendorDisallowedAppsList,
-                false /*we are not creating a new profile*/,
-                disableInstallShortcutListeners,
-                new DeleteNonRequiredAppsTask.Callback() {
-
-                    @Override
-                    public void onSuccess() {
-                    }
-
-                    @Override
-                    public void onError() {
-                        ProvisionLogger.loge("Error while checking if there are new system "
-                                + "apps that need to be deleted");
-                    }
-                }).run();
->>>>>>> 74ee0384
     }
 }